--- conflicted
+++ resolved
@@ -4,11 +4,7 @@
 from maxatac.utilities.system_tools import get_dir, Mute
 
 with Mute():
-<<<<<<< HEAD
-    from maxatac.utilities.benchmarking_tools import calculate_predictions_AUPR, get_blacklist_mask, calculate_R2_pearson_spearman
-=======
-    from maxatac.utilities.benchmarking_tools import calculate_predictions_AUPR, get_blacklist_mask, ChromosomeAUPRC
->>>>>>> d3316594
+    from maxatac.utilities.benchmarking_tools import calculate_predictions_AUPR, get_blacklist_mask, calculate_R2_pearson_spearman, ChromosomeAUPRC
 
 
 def run_benchmarking(args):
@@ -37,13 +33,10 @@
     # Create the output directory
     output_dir = get_dir(args.output_directory)
 
-<<<<<<< HEAD
     # Build the results filename
     results_filename = os.path.join(output_dir, args.prefix + "_" + str(args.bin_size) + "bp_PRC.tsv")
     results_filename2 = os.path.join(output_dir, args.prefix + "_" + "r2_spearman_spearman.tsv")
 
-=======
->>>>>>> d3316594
     logging.error(
         "Benchmarking" +
         "\n  Prediction file:" + args.prediction +
@@ -53,39 +46,6 @@
         "\n  Output directory: " + output_dir
     )
 
-<<<<<<< HEAD
-    # Get the blacklist mask
-    logging.error("Import blacklist mask")
-    
-    blacklist_mask = get_blacklist_mask(args.blacklist,
-                                        bin_size=args.bin_size,
-                                        chromosome=args.chromosomes[0])
-
-    # Calculate the AUPR using the prediction and gold standard
-
-    calculate_predictions_AUPR(args.prediction,
-                               args.gold_standard,
-                               args.bin_size,
-                               args.chromosomes[0],
-                               results_filename,
-                               blacklist_mask,
-                               args.agg_function,
-                               args.round_predictions)
-
-    if args.quant:
-        blacklist_mask = get_blacklist_mask(
-            args.blacklist,
-            bin_size=1,
-            chromosome=args.chromosomes[0]
-        )
-        calculate_R2_pearson_spearman(args.prediction,
-                               args.gold_standard,
-                               args.chromosomes[0],
-                               results_filename2,
-                               blacklist_mask,
-                               args.round_predictions
-                               )
-=======
     # Calculate the AUPR using the prediction and gold standard
     for chromosome in args.chromosomes:
         # Build the results filename
@@ -100,4 +60,17 @@
                         args.agg_function,
                         results_filename,
                         args.round_predictions)
->>>>>>> d3316594
+
+    if args.quant:
+        blacklist_mask = get_blacklist_mask(
+            args.blacklist,
+            bin_size=1,
+            chromosome=args.chromosomes[0]
+        )
+        calculate_R2_pearson_spearman(args.prediction,
+                               args.gold_standard,
+                               args.chromosomes[0],
+                               results_filename2,
+                               blacklist_mask,
+                               args.round_predictions
+                               )