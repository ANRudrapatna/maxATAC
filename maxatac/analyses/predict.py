--- conflicted
+++ resolved
@@ -9,10 +9,6 @@
     from maxatac.utilities.prediction_tools import write_predictions_to_bigwig, \
         import_prediction_regions, create_prediction_regions, PredictionDataGenerator, make_stranded_predictions
     from maxatac.utilities.session import configure_session
-<<<<<<< HEAD
-    from tensorflow.keras.models import load_model
-=======
->>>>>>> 8af579e1
 
 
 def run_prediction(args):
