--- conflicted
+++ resolved
@@ -1,9 +1,4 @@
 import logging
-<<<<<<< HEAD
-
-=======
-import keras
->>>>>>> 8af579e1
 
 import numpy as np
 import pandas as pd
@@ -14,13 +9,9 @@
 from maxatac.utilities.system_tools import Mute
 
 with Mute():
-<<<<<<< HEAD
     from tensorflow.keras.models import load_model
-=======
->>>>>>> 8af579e1
     from maxatac.utilities.genome_tools import load_bigwig, load_2bit, dump_bigwig
     from maxatac.utilities.training_tools import get_input_matrix
-    from keras.models import load_model
 
 
 def write_predictions_to_bigwig(df,
