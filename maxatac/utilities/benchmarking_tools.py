import logging
import numpy as np
import pandas as pd
import matplotlib.pyplot as plt
from matplotlib.collections import LineCollection

from maxatac.utilities.genome_tools import load_bigwig
from sklearn import metrics
from sklearn.metrics import precision_recall_curve

<<<<<<< HEAD
from sklearn.metrics import r2_score
from scipy.stats import pearsonr
from scipy import stats
=======
from maxatac.utilities.system_tools import remove_tags
>>>>>>> d3316594


def get_blacklist_mask(blacklist,
                       chromosome,
                       bin_size
                       ):
    """
    Get a numpy array that will allow you to select non-blacklisted regions for benchmarking. This currently only works
    for a single chromosome.

    :param blacklist: Input blacklist bigwig file
    :param chromosome:  Chromosome that you are benchmarking on
    :param bin_size: Size of the bins for comparison

    :return : An array that has True in positions that are not blacklisted
    """
    with load_bigwig(blacklist) as blacklist_stream:
        # Get the chromosome ends
        chromosome_length = blacklist_stream.chroms(chromosome)

        # Get the number of bins for the genome
        bin_count = int(int(chromosome_length) / int(bin_size))  # need to floor the number

        # TODO rewrite to maybe have pybigwig.stats calculate the bin number based on span and width
        # Get the blacklist values as an array
        return np.array(blacklist_stream.stats(chromosome, 0, chromosome_length, type="max", nBins=bin_count),
                        dtype=float  # need it to have NaN instead of None
                        ) != 1  # Convert to boolean array, select areas that are not 1


def calculate_predictions_AUPR(prediction,
                               gold_standard,
                               bin_size,
                               chromosome,
                               results_location,
                               blacklist_mask,
                               agg_function,
                               round_predictions
                               ):
    """
    Calculate the precision and recall of a ChIP-seq gold standard

    :param prediction: The input prediction bigwig file
    :param gold_standard: The input gold standard file
    :param bin_size: The bin size to compare the predictions at
    :param chromosome: The chromosome to limit the analysis to
    :param results_location: The location to write the results to
    :param blacklist_mask: The blacklist mask that is used to remove bins overlapping blacklist regions
    :param round_predictions: Round the prediction values to this many floating points
    :param agg_function: The function to use to aggregate scores in bins

    :return: Writes a TSV for the P/R curve
    """
    # TODO There is a way to use pybigwig to bin the data with specific intervals and steps. We need to use this
    with load_bigwig(prediction) as prediction_stream, load_bigwig(gold_standard) as goldstandard_stream:
        # Get the end of the chromosome
        chromosome_length = prediction_stream.chroms(chromosome)

        # Get the number of bins to use for the chromosome
        bin_count = int(int(chromosome_length) / int(bin_size))  # need to floor the number

        logging.error("Import Predictions Array")

        # Get the bin stats from the prediction array
        prediction_chromosome_data = np.nan_to_num(
            np.array(
                prediction_stream.stats(
                    chromosome,
                    0,
                    chromosome_length,
                    type=agg_function,
                    nBins=bin_count,
                    exact=True
                ),
                dtype=float  # need it to have NaN instead of None
            )
        )

        logging.error("Import Gold Standard Array")

        prediction_chromosome_data = np.round(prediction_chromosome_data, round_predictions)

        # Get the bin stats from the gold standard array
        gold_standard_chromosome_data = np.nan_to_num(np.array(goldstandard_stream.stats(chromosome,
                                                                                         0,
                                                                                         chromosome_length,
                                                                                         type="mean",
                                                                                         nBins=bin_count,
                                                                                         exact=True
                                                                                         ),
                                                               dtype=float  # need it to have NaN instead of None
                                                               )
                                                      ) > 0  # to convert to boolean array

        logging.error("Calculate Precision and Recall")

        # Calculate the precision and recall of both numpy arrays
        precision, recall, thresholds = precision_recall_curve(gold_standard_chromosome_data[blacklist_mask],
                                                               prediction_chromosome_data[blacklist_mask])

        logging.error("Results Cleanup and Writing")

        # Create a dataframe from the results
        PR_CURVE_DF = pd.DataFrame({'Precision': precision, 'Recall': recall})

        # TODO Make sure that the calculation of AUPR is correct
        # The sklearn documentation states they add points to make sure precision and recall are at 1. We remove this
        # point
        # point_to_drop = PR_CURVE_DF[(PR_CURVE_DF["Recall"] == 1.0)].index

        # This will drop the point from the dataframe
        # PR_CURVE_DF.drop(point_to_drop, inplace=True)

        # If there are no prediction there will be an error when you try to calculate the AUPR so set to 0
        try:
            PR_CURVE_DF["AUPR"] = metrics.auc(y=precision, x=recall)

        except:
            PR_CURVE_DF["AUPR"] = 0

        # TODO Draw a line from the first point to 0.

        # Write the precision recall curve to a file
        PR_CURVE_DF.to_csv(results_location, sep="\t", header=True, index=False)


<<<<<<< HEAD
def calculate_R2_pearson_spearman(prediction,
                               gold_standard,
                               chromosome,
                               results_location,
                               blacklist_mask,
                               round_predictions
                               ):
    """
    Calculate the R2, Pearson, and Spearman Correlation for Quantitative Preidcitions

    :param prediction: The input prediction bigwig file
    :param gold_standard: The input gold standard file
    :param chromosome: The chromosome to limit the analysis to
    :param results_location: The location to write the results to
    :param blacklist_mask: The blacklist mask that is used to remove bins overlapping blacklist regions

    :return: Writes a TSV for the P/R curve
    """
    with load_bigwig(prediction) as prediction_stream, load_bigwig(gold_standard) as goldstandard_stream:
        # Get the end of the chromosome
        chromosome_length = prediction_stream.chroms(chromosome)

        logging.error("Import Predictions Array for Quantitative Predictions")

        # Get the bin stats from the prediction array
        prediction_chromosome_data = np.nan_to_num(
            prediction_stream.values(
            chromosome,
            0,
            chromosome_length)
        )

        logging.error("Import Gold Standard Array")
        #prediction_chromosome_data = np.round(prediction_chromosome_data, round_predictions)

        # Get the bin stats from the gold standard array
        
        gold_standard_chromosome_data = np.nan_to_num(
            goldstandard_stream.values(
                chromosome,
                0,
                chromosome_length)
        )

        logging.error("Calculate R2")
        R2_score=r2_score(gold_standard_chromosome_data[blacklist_mask],
                        prediction_chromosome_data[blacklist_mask])
        
        logging.error("Calculate Pearson Correlation")
        
        pearson_score, pearson_pval = pearsonr(gold_standard_chromosome_data[blacklist_mask],
                        prediction_chromosome_data[blacklist_mask])
        
        logging.error("Calculate Spearman Correlation")
        
        spearman_score, spearman_pval = stats.spearmanr(gold_standard_chromosome_data[blacklist_mask],
                        prediction_chromosome_data[blacklist_mask])
                        
        
        R2_Sp_P_df=pd.DataFrame([[R2_score, pearson_score, pearson_pval, spearman_score, spearman_pval]], 
                            columns=['R2', 'pearson', 'pearson_pval', 'spearman', 'spearman_pval'])

        R2_Sp_P_df.to_csv(results_location, sep='\t', index=None)

                                
=======
class ChromosomeAUPRC(object):
    """
    Benchmark maxATAC binary predictions against a gold standard using AUPRC. You can also input quantitative
    predictions, but they will ranked by significance.

    During initializiation the following steps will be performed:

    1) Set up run parameters and calculate bins needed
    2) Load bigwig files into np.arrays
    3) Calculate AUPRC stats
    """

    def __init__(self,
                 prediction_bw,
                 goldstandard_bw,
                 blacklist_bw,
                 chromosome,
                 bin_size,
                 agg_function,
                 results_location,
                 round_predictions):
        """
        :param prediction_bw: Path to bigwig file containing maxATAC predictions
        :param goldstandard_bw: Path to gold standard bigwig file
        :param blacklist_bw: Path to blacklist bigwig file
        :param chromosome: Chromosome to benchmark
        :param bin_size: Resolution to bin the results to
        :param agg_function: Method to use to aggregate multiple signals in the same bin
        """
        self.results_location = results_location

        self.prediction_stream = load_bigwig(prediction_bw)
        self.goldstandard_stream = load_bigwig(goldstandard_bw)
        self.blacklist_stream = load_bigwig(blacklist_bw)

        self.chromosome = chromosome

        self.chromosome_length = self.goldstandard_stream.chroms(self.chromosome)
        self.bin_count = int(int(self.chromosome_length) / int(bin_size))  # need to floor the number
        self.agg_function = agg_function
        self.round_predictions = round_predictions

        self.__import_blacklist_mask__()
        self.__import_prediction_array__()
        self.__import_goldstandard_array__()

        self.__AUPRC__()

        self.__plot()

    def __import_blacklist_mask__(self):
        """
        Import the chromosome signal from a blacklist bigwig file and convert to a numpy array to use to mask out
        the regions to exclude in the AUPR analysis

        :return: blacklist_mask: A np.array the has True for regions that should be excluded from analysis
        """
        self.blacklist_mask = np.array(self.blacklist_stream.stats(self.chromosome,
                                                                   0,
                                                                   self.chromosome_length,
                                                                   type="max",
                                                                   nBins=self.bin_count
                                                                   ),
                                       dtype=float  # need it to have NaN instead of None
                                       ) != 1  # Convert to boolean array, select areas that are not 1

        self.blacklist_index = np.argwhere(self.blacklist_mask == True)

    def __import_prediction_array__(self, round_prediction=4):
        """
        Import the chromosome signal from the predictions bigwig file and convert to a numpy array.

        :param round_prediction: The number of floating places to round the signal to
        :return: prediction_array: A np.array that has values binned according to bin_count and aggregated according to agg_function
        """
        # Get the bin stats from the prediction array
        self.prediction_array = np.nan_to_num(np.array(self.prediction_stream.stats(self.chromosome,
                                                                                    0,
                                                                                    self.chromosome_length,
                                                                                    type=self.agg_function,
                                                                                    nBins=self.bin_count,
                                                                                    exact=True),
                                                       dtype=float  # need it to have NaN instead of None
                                                       ))

        self.prediction_array = np.round(self.prediction_array, round_prediction)

    def __import_goldstandard_array__(self):
        """
        Import the chromosome signal from the gold standard bigwig file and convert to a numpy array with True/False
        entries.

        :return: goldstandard_array: A np.array has values binned according to bin_count and aggregated according to
        agg_function. random_precision: The random precision of the model based on # of True bins/ # of genomic bins
        """
        # Get the bin stats from the gold standard array
        self.goldstandard_array = np.nan_to_num(np.array(self.goldstandard_stream.stats(self.chromosome,
                                                                                        0,
                                                                                        self.chromosome_length,
                                                                                        type=self.agg_function,
                                                                                        nBins=self.bin_count,
                                                                                        exact=True
                                                                                        ),
                                                         dtype=float  # need it to have NaN instead of None
                                                         )
                                                ) > 0  # to convert to boolean array

        self.random_precision = np.count_nonzero(self.goldstandard_array[self.blacklist_mask]) / \
                                np.size(self.prediction_array[self.blacklist_mask])

    def __get_true_positives__(self, threshold):
        """
        Get the number of true positives predicted at a given threshold

        :param threshold: The desired value threshold to limit analysis to
        :return: Number of true positives predicted by the model
        """
        # Find the idxs for the bins that are gt/et some threshold
        tmp_prediction_idx = np.argwhere(self.prediction_array >= threshold)

        # Find the bins in the gold standard that match the thresholded prediction bins
        tmp_goldstandard_threshold_array = self.goldstandard_array[tmp_prediction_idx]

        # Count the number of bins in the intersection that are True
        return len(np.argwhere(tmp_goldstandard_threshold_array == True))

    def __get_false_positives__(self, threshold):
        """
        Get the number of false positives predicted at a given threshold

        :param threshold: The desired value threshold to limit analysis to
        :return: Number of false positives predicted by the model
        """
        # Find the idxs for the bins that are gt/et some threshold
        tmp_prediction_idx = np.argwhere(self.prediction_array >= threshold)

        # Find the bins in the gold standard that match the thresholded prediction bins
        tmp_goldstandard_threshold_array = self.goldstandard_array[tmp_prediction_idx]

        # Count the number of bins in the intersection that are False
        return len(np.argwhere(tmp_goldstandard_threshold_array == False))

    def __get_bin_count__(self, threshold):
        """
        Get the number of bins from the prediction array that are greater than or equal to some threshold
        """
        return len(self.prediction_array[self.prediction_array >= threshold])

    def __calculate_AUC_per_rank__(self, threshold):
        """
        Calculate the AUC at each rank on the AUPRC curve
        """
        tmp_df = self.PR_CURVE_DF[self.PR_CURVE_DF["Threshold"] >= threshold]

        # If we only have 1 point do not calculate AUC
        if len(tmp_df["Threshold"].unique()) == 1:
            return 0
        else:
            return metrics.auc(y=tmp_df["Precision"], x=tmp_df["Recall"])

    def __AUPRC__(self):
        """
        Calculate the AUPRc for the predictions compared to a gold standard

        This function will perform the following steps:

        1) AUPR analysis. The sklearn documents states that there are 1 extra set of points added to the curve. We
        remove the last point added to the curve.
        2) Calculate the AUC for each threshold for visualization
        3) Generate statistics for each threshold: tp, fp, fn
        4) Write tsv of AUPR file stats

        :return: AUPRC stats as a pandas dataframe
        """
        self.precision, self.recall, self.thresholds = precision_recall_curve(
            self.goldstandard_array[self.blacklist_mask],
            self.prediction_array[self.blacklist_mask])

        # Create a dataframe from the results
        self.PR_CURVE_DF = pd.DataFrame(
            {'Precision': self.precision, 'Recall': self.recall, "Threshold": np.insert(self.thresholds, 0, 0)})

        # Calculate AUPRc
        self.AUPRC = metrics.auc(y=self.precision[:-1], x=self.recall[:-1])

        # Calculate AUC for each threshold
        self.PR_CURVE_DF["AUC"] = self.PR_CURVE_DF["Threshold"].apply(lambda x: self.__calculate_AUC_per_rank__(x))

        # Calculate the total number of predictions for each threshold
        self.PR_CURVE_DF["Number_of_Predictions"] = self.PR_CURVE_DF["Threshold"].apply(
            lambda x: self.__get_bin_count__(x))

        # Calculate the total gold standard bins
        self.PR_CURVE_DF["Total_GoldStandard_Bins"] = len(np.argwhere(self.goldstandard_array == True))

        # Calculate the true positives at each cutoff
        self.PR_CURVE_DF["True_positive"] = self.PR_CURVE_DF["Threshold"].apply(
            lambda x: self.__get_true_positives__(x))

        # Calculate the false positive at each cutoff
        self.PR_CURVE_DF["False_positive"] = self.PR_CURVE_DF["Threshold"].apply(
            lambda x: self.__get_false_positives__(x))

        # Calculate the false negative at each cutoff
        self.PR_CURVE_DF["False_negative"] = self.PR_CURVE_DF["Total_GoldStandard_Bins"] - self.PR_CURVE_DF[
            "True_positive"]

        # Write the AUPRC stats to a dataframe
        self.PR_CURVE_DF.to_csv(self.results_location, sep="\t", header=True, index=False)

    def __plot(self, cmap="viridis"):
        points = np.array([self.recall, self.precision]).T.reshape(-1, 1, 2)
        segments = np.concatenate([points[:-1], points[1:]], axis=1)

        fig, axs = plt.subplots(1, figsize=(5, 4), dpi=150)

        # plt.plot(PR_CURVE_DF.Recall, PR_CURVE_DF.Threshold)
        # Create a continuous norm to map from data points to colors
        norm = plt.Normalize(0, 1)

        lc = LineCollection(segments, cmap=cmap, norm=norm)
        # Set the values used for colormapping
        lc.set_array(self.thresholds)
        lc.set_linewidth(5)
        line = axs.add_collection(lc)
        fig.colorbar(line)
        plt.grid()
        plt.ylim(0, 1)
        plt.xlim(0, 1)
        plt.ylabel("Precision")
        plt.xlabel("Recall")

        plt.savefig(remove_tags(self.results_location, ".tsv") + ".png")
>>>>>>> d3316594
<|MERGE_RESOLUTION|>--- conflicted
+++ resolved
@@ -3,18 +3,13 @@
 import pandas as pd
 import matplotlib.pyplot as plt
 from matplotlib.collections import LineCollection
-
 from maxatac.utilities.genome_tools import load_bigwig
 from sklearn import metrics
 from sklearn.metrics import precision_recall_curve
-
-<<<<<<< HEAD
 from sklearn.metrics import r2_score
 from scipy.stats import pearsonr
 from scipy import stats
-=======
 from maxatac.utilities.system_tools import remove_tags
->>>>>>> d3316594
 
 
 def get_blacklist_mask(blacklist,
@@ -141,7 +136,6 @@
         PR_CURVE_DF.to_csv(results_location, sep="\t", header=True, index=False)
 
 
-<<<<<<< HEAD
 def calculate_R2_pearson_spearman(prediction,
                                gold_standard,
                                chromosome,
@@ -207,7 +201,6 @@
         R2_Sp_P_df.to_csv(results_location, sep='\t', index=None)
 
                                 
-=======
 class ChromosomeAUPRC(object):
     """
     Benchmark maxATAC binary predictions against a gold standard using AUPRC. You can also input quantitative
@@ -440,5 +433,4 @@
         plt.ylabel("Precision")
         plt.xlabel("Recall")
 
-        plt.savefig(remove_tags(self.results_location, ".tsv") + ".png")
->>>>>>> d3316594
+        plt.savefig(remove_tags(self.results_location, ".tsv") + ".png")