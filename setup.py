#! /usr/bin/env python3
import os
import time
import subprocess
from setuptools import setup, find_packages

GIT_VERSION_FILE = os.path.join("maxatac", "git_version")
HERE = os.path.abspath(os.path.dirname(__file__))


def get_git_tag():
    return subprocess.check_output(["git", "describe", "--contains"], text=True).split("^")[0].strip()


def get_git_timestamp():
    gitinfo = subprocess.check_output(
        ["git", "log", "--first-parent", "--max-count=1", "--format=format:%ct", "."], text=True).strip()
    return time.strftime("%Y%m%d%H%M%S", time.gmtime(int(gitinfo)))


def get_version():
    """
    Tries to get package version with following order:
    0. default version
    1. from git_version file - when installing from pip, this is the only source to get version
    2. from tag
    3. from commit timestamp
    Updates/creates git_version file with the package version
    Returns package version
    """

    version = "1.0.0"                                       # default version
    try:
        with open(GIT_VERSION_FILE, "r") as input_stream:   # try to get version info from file
            version = input_stream.read()
    except Exception:
        pass

    try:
        version = get_git_tag()                             # try to get version info from the closest tag
    except Exception:
        try:
            version = "1.0." + get_git_timestamp() + str('1112')          # try to get version info from commit date
        except Exception:
            pass

    try:
        with open(GIT_VERSION_FILE, "w") as output_stream:  # save updated version to file (or the same)
            output_stream.write(version)
    except Exception:
        pass
    return version


def get_description():
    README = os.path.join(HERE, "README.md")
    with open(README, "r") as f:
        return f.read()


setup(
    name="maxatac",
    description="maxATAC: a suite of user-friendly, deep neural network models for transcription factor binding prediction from ATAC-seq",
    long_description=get_description(),
    long_description_content_type="text/markdown",
    version=get_version(),
    url="https://github.com/MiraldiLab/maxATAC",
    download_url="https://github.com/MiraldiLab/maxATAC",
    author="Tareian",                                                   # TODO: put here authors list
    author_email="tacazares@gmail.com",                                             # TODO: put here emails to contact developers
    license="Apache-2.0",
    include_package_data=True,
    packages=find_packages(
        exclude=[
            "data",
            "docs",
            "env",
            "packaging",
            "scripts",
            "tests"
        ]
    ),
    install_requires=[
        "tensorflow",
        "tensorboard",
        "biopython",
        "py2bit",
<<<<<<< HEAD
        "pyBigWig==0.3.18",
        "scikit-allel",
=======
        "pyBigWig",
>>>>>>> 86aa6300
        "pydot",
        "matplotlib",
        "scikit-learn",
        "pybedtools",
        "pandas",
        "pyfiglet",
        "pyyaml",
        "pysam",
        "seaborn"
    ],
    zip_safe=False,
    scripts=["maxatac/bin/maxatac"],
    classifiers=[]
)<|MERGE_RESOLUTION|>--- conflicted
+++ resolved
@@ -85,12 +85,7 @@
         "tensorboard",
         "biopython",
         "py2bit",
-<<<<<<< HEAD
-        "pyBigWig==0.3.18",
-        "scikit-allel",
-=======
         "pyBigWig",
->>>>>>> 86aa6300
         "pydot",
         "matplotlib",
         "scikit-learn",
